--- conflicted
+++ resolved
@@ -19,11 +19,7 @@
 from ..data.jobs import CodeTaggingJob, PrototypeFindingJob, VariableRecoveryJob, FlirtSignatureRecognitionJob
 from .views import (FunctionsView, DisassemblyView, SymexecView, StatesView, StringsView, ConsoleView, CodeView,
                     InteractionView, PatchesView, DependencyView, ProximityView, TypesView, HexView, LogView,
-<<<<<<< HEAD
-                    DataDepView, RegistersView, StackView)
-=======
-                    RegistersView, StackView, TracesView, TraceMapView, BreakpointsView)
->>>>>>> 7158a80f
+                    DataDepView, RegistersView, StackView, TracesView, TraceMapView, BreakpointsView)
 from .view_manager import ViewManager
 from .menus.disasm_insn_context_menu import DisasmInsnContextMenu
 
