--- conflicted
+++ resolved
@@ -13,9 +13,6 @@
 from .types_view import TypesView
 from .hex_view import HexView
 from .log_view import LogView
-<<<<<<< HEAD
 from .data_dep_view import DataDepView
-=======
 from .registers_view import RegistersView
-from .stack_view import StackView
->>>>>>> 60ae5fa4
+from .stack_view import StackView