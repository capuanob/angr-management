--- conflicted
+++ resolved
@@ -2,10 +2,5 @@
        nodes="comm.funcPicker.selected.blocks"
        edges="comm.funcPicker.selected.blockedges"
        node-type="'simRun'"
-<<<<<<< HEAD
-       graph-id="cfg-{{comm.funcPicker.selected}}"></graph>
-=======
-       graph-id="cfg-{{view.comm.funcPicker.selected}}"
-       view="view"
-       uictx="uictx"></graph>
->>>>>>> 54bfa47e
+       graph-id="cfg-{{comm.funcPicker.selected}}"
+       uictx="uictx"></graph>