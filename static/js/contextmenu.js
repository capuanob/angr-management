<<<<<<< HEAD
var contextMenuData = []; // John can kill me for this later -- indeed
var activeScope = null;

var contextMenu = angular.module('angr.contextMenu', []);
contextMenu.factory('ContextMenu', function ($document) {
    var registerEntries = function (element, callback) {
        element.on('contextmenu', function () {
            //console.log('node');
            contextMenuData.push(callback);
=======
var context = angular.module('angr.context', []);
context.factory('Context', function ($document, $rootScope, globalCommunicator) {
    
    /* class Interactable
     *
     * Represents a UI component that can be right-clicked and selected.
     * Has a parent and children to form a tree of components
     * Each Interacatable instance can report the actions that can be done to it
     * On right-click, the tree is traversed leaf-to-root to find the list of
     * context menu options
     *
     * Constructor arguments:
     *  Interactable parent - The parent of the interactable you're currently spawning, or null
     *  JQuery element - The DOM element to set the context-menu, double-click, etc events on
     *  Function controller - a function that returns an object containing all the actions that can be taken on this component
     *  String type - an identifier string to tell if two Interactables are the same kind of component
     *
     * Class properties:
     *  (all the constructor arguments are copied into homonymous properties)
     *  Interactable children[] - the children of this node
     *  
     * Class methods:
     *  void addChild(Interactable child)
     *  Interactable getNearestSiblingOfChild(Interactable child, int direction)
     *  Interactable getNearestSibling(int direction)
     *  Interactable getFarthestChild(int direction)
     *  Point getCoordinates()
     *  Actions getActions()
     *  bool handleDoubleClick(Event e)
     *  bool handleKeyPress(Event e)
     *  bool handleKeyDown(Event e)
     *  bool handleContextMenu(Event e)
     *  
     * Controller should return an object of the following structure:
     * {
     *   coordinates: Point,
     *   actions: Actions,
     *   doubleClick: Function
     * }
     *
     */

    var Interactable = function (parent, element, controller, type) {
        this.parent = parent;
        this.element = element;
        this.controller = controller;
        this.type = type;
        this.children = [];

        if (this.parent) {
            this.parent.addChild(this);
        }

        element[0].tabIndex = 0;
        
        var thiser = this;
        element.on('contextmenu', function (e) {
            if (thiser.handleContextMenu(e)) {
                $rootScope.$digest();
                e.stopPropagation();
                e.preventDefault();
            }
        });
        element.on('dblclick', function (e) {
            if (thiser.handleDoubleClick(e)) {
                $rootScope.$digest();
                e.stopPropagation();
                e.preventDefault();
            }
        });
        element.on('keypress', function (e) {
            if (thiser.handleKeyPress(e)) {
                $rootScope.$digest();
                e.stopPropagation();
                e.preventDefault();
            }
>>>>>>> 54bfa47e
        });
        element.on('keydown', function (e) {
            if (thiser.handleKeyDown(e)) {
                $rootScope.$digest();
                e.stopPropagation();
                e.preventDefault();
            }
        });
        element.on('click', function (e) {
            if (element[0].focus) {     // won't run for document root
                element[0].focus();
                e.stopPropagation();
            }
        });
    };

    Interactable.prototype.addChild = function (child) {
        this.children.push(child);
    };

    // Direction: [Left, Up, Down, Right]
    Interactable.prototype.getNearestSibling = function (direction) {
        if (this.parent === null) return null;
        else return this.parent.getNearestSiblingOfChild(this, direction);
    };

    Interactable.prototype.getNearestSiblingOfChild = function (child, direction) {
        if (child === null) {
            return this.getFarthestChild(direction ^ 3);
        }
        best = null;
        bestDist = null;
        myLocation = child.getCoordinates();
        for (var i = 0; i < this.children.length; i++) {
            if (child === this.children[i]) {
                continue;
            }

            var pCoords = this.children[i].getCoordinates();
            if (myLocation.directionTo(pCoords) !== direction) {
                continue;
            }

            var pDist = myLocation.distanceTo(pCoords);
            if (best === null) {
                best = this.children[i];
                bestDist = pDist;
            } else {
                if (pDist < bestDist) {
                    best = this.children[i];
                    bestDist = pDist;
                }
            }
        }
        if (best === null) {
            var aunt = this.getNearestSibling(direction);
            if (aunt === null) return null;
            if (aunt.type !== this.type) return aunt;
            if (aunt.children.length === 0) return aunt;
            return aunt.getFarthestChild(direction ^ 3);
        }
        return best;
    };

    Interactable.prototype.getFarthestChild = function (direction) {
        best = null;
        bestCoords = null;
        for (var i = 0; i < this.children.length; i++) {
            var theseCoords = this.children[i].getCoordinates();
            if (best === null) {
                best = this.children[i];
                bestCoords = theseCoords;
                continue;
            }
            switch (direction) {
                case 0: // right
                    if (theseCoords.x > bestCoords.x) {
                        best = this.children[i];
                        bestCoords = theseCoords;
                    }
                    break;
                case 1: // up
                    if (theseCoords.y < bestCoords.y) {
                        best = this.children[i];
                        bestCoords = theseCoords;
                    }
                    break;
                case 2: // down
                    if (theseCoords.y > bestCoords.y) {
                        best = this.children[i];
                        bestCoords = theseCoords;
                    }
                    break;
                case 3: // right
                    if (theseCoords.x < bestCoords.x) {
                        best = this.children[i];
                        bestCoords = theseCoords;
                    }
                    break;
                default:
                    break;
            }
        }
        return best;
    };

    Interactable.prototype.getCoordinates = function () {
        return this.controller().coordinates;
    };

    Interactable.prototype.getActions = function () {
        if (this.parent === null) return this.controller().actions;
        else return this.parent.getActions().addActions(this.controller().actions);
    };

    Interactable.prototype.handleDoubleClick = function (e) {
        var a = this.controller().doubleClick;
        if (a === null) return false;
        a(e);
        return true;
    };

    Interactable.prototype.handleKeyPress = function (e) {
        if (e.which == 13 && !e.ctrlKey && !e.shiftKey && !e.altKey && this.handleDoubleClick(e)) {
            return true;
        }
        return this.getActions().runKeyboardShortcut(e);
    };

    Interactable.prototype.handleKeyDown = function (e) {
        var t = null;
        if (e.shiftKey) {
            t = {38: this.parent, 40: this.children[0]}[e.keyCode];
        } else {
            t = {37: 0, 38: 1, 40: 2, 39: 3}[e.keyCode];
            if (typeof t === 'number') {
                t = this.getNearestSibling(t);
            }
        }
        if (t) {
            t.element.focus();
            return true;
        }
        return false;
    };

    Interactable.prototype.handleContextMenu = function (e) {
        if (e.ctrlKey) return false;    // Allow system context menus when ctrl key is held
        var actions = this.getActions();
        if (actions.countActive() === 0) return false;
        openMenu(actions, e.pageX, e.pageY);
        return true;
    };

    /* class Point
     *
     * Basically a vector implementation
     * because everyone needs one
     */

    var Point = function (x, y) {
        this.x = x;
        this.y = y;
    };

    Point.prototype.distanceTo = function(that) {
        return Math.sqrt(Math.pow(this.x-that.x, 2) + Math.pow(this.y-that.y, 2));
    };

    // Direction: [Left, Up, Down, Right]
    Point.prototype.directionTo = function(that) {
        var normalized = that.subtract(this);
        var out = 0;
        if (normalized.y > normalized.x)  out += 2;
        if (normalized.y < -normalized.x) out += 1;
        return out;
    };

    Point.prototype.add = function(that) {
        return new Point(this.x+that.x, this.y+that.y);
    };

    Point.prototype.subtract = function (that) {
        return new Point(this.x-that.x, this.y-that.y);
    };

    Point.prototype.scalarMultiply = function (that) {
        return new Point(this.x*that, this.y*that);
    };

    /* class Actions
     *  
     *  Represents a single action that could show up in a context menu (or as a keyboard shortcut)
     *  and all of its children.
     *
     *  Constructor arguments:
     *   Object tree: a bare object with properties that should instanciate the tree. See below for form.
     *
     *  Class properties:
     *   Object tree: The tree from the constructor, with all the children replaced with Actions-s
     *   Object allKeyboardShortcuts: A mapping from keyboard shortcut strings (see format below) to Actions instances
     *   Function action: The actual function to execute, copied to the instance so when it gets run `this` will point to the Actions instance.
     *   Actions[] children: copied from the tree
     *   String name: copied from the tree
     *
     *  Class methods:
     *   void addActions(Actions other): Append the children of other to this instance's children
     *   bool run(): If the action is enabled (via isEnabled), run. Return whether or not it ran.
     *   bool runKeyboardShortcut(Event e): If the passed keyboard event matches one of the keyboard shortcuts registered, run it. Return whether or not something ran.
     *   bool isEnabled()
     *   bool isChecked()
     *   bool shouldDisplay()
     *   int countActive(): Counts the number of children who have shouldDisplay: true
     *
     *  Tree format:
     *   {
     *      name: String,
     *      action: Function,
     *      shouldDisplay: {Function, bool},
     *      isEnabled: {Function, bool},
     *      isChecked: {Function, null},
     *      keyboardShortcut: {String, null},
     *      children: {Actions, Object}[]
     *   }
     *
     *  Keyboard shortcuts are strings in the form /^[CAS]*\+.$/
     *  The character after the plus is the trigger character
     *  C before the plus means hold ctrl
     *  A before the plus means hold alt
     *  S before the plus means hold shift
     *  *** in order to actually match the character reported, the character after the plus 
     *  *** must be entered with capitalization/form according to how the shift key is held
     * 
     *  The root node's information won't actually be displayed anywhere, probably
     *
     */

    var Actions = function (tree) {
        if (typeof tree === 'undefined') tree = {};
        if (typeof tree.isEnabled === 'undefined') tree.isEnabled = true;
        if (typeof tree.shouldDisplay === 'undefined') tree.shouldDisplay = true;
        if (typeof tree.isChecked === 'undefined') tree.isChecked = false;
        if (typeof tree.children === 'undefined') tree.children = [];
        if (typeof tree.keyboardShortcut === 'undefined') tree.keyboardShortcut = null;
        this.tree = tree;
        this.allKeyboardShortcuts = {};
        this.action = tree.action;
        this.children = tree.children;
        this.name = tree.name;

        if (tree.keyboardShortcut !== null) {
            this.allKeyboardShortcuts[tree.keyboardShortcut] = this;
        }

        for (var i = 0; i < this.children.length; i++) {
            if (!Actions.isPrototypeOf(this.children[i])) {
                this.children[i] = new Actions(this.children[i]);
            }
            angular.extend(this.allKeyboardShortcuts, this.children[i].allKeyboardShortcuts);
        }
    };

    Actions.prototype.addActions = function (other) {
        var out = new Actions();
        out.children = this.children.concat(other.children);
        angular.extend(out.allKeyboardShortcuts, this.allKeyboardShortcuts, other.allKeyboardShortcuts);
        return out;
    };

    Actions.prototype.run = function (e) {
        if (this.action && this.isEnabled()) {
            this.action(e);
            return true;
        }
        return false;
    };

    Actions.prototype.runKeyboardShortcut = function (e) {
        var s = '';
        if (e.ctrlKey) s += 'C';
        if (e.shiftKey) s += 'S';
        if (e.altKey) s += 'A';
        s += '+';
        s += String.fromCharCode(e.which);
        if (s in this.allKeyboardShortcuts) {
            return this.allKeyboardShortcuts[s].run();
        }
        return false;
    };

    Actions.prototype.isEnabled = function () {
        return (typeof this.tree.isEnabled === 'function' && this.tree.isEnabled()) || (typeof this.tree.isEnabled !== 'function' && this.tree.isEnabled);
    };

    Actions.prototype.isChecked = function () {
        return (typeof this.tree.isChecked === 'function' && this.tree.isChecked()) || (typeof this.tree.isChecked !== 'function' && this.tree.isChecked);
    };

    Actions.prototype.shouldDisplay = function () {
        return (typeof this.tree.shouldDisplay === 'function' && this.tree.shouldDisplay()) || (typeof this.tree.shouldDisplay !== 'function' && this.tree.shouldDisplay);
    };

    Actions.prototype.countActive = function () {
        var out = 0;
        for (var i = 0; i < this.children.length; i++) {
            if (this.children[i].shouldDisplay()) out++;
        }
        return out;
    };

    var closeMenu = function () {
        if (!globalCommunicator.contextMenu.active) return;
        var end = function () {
            globalCommunicator.contextMenu.active = false;
            globalCommunicator.contextMenu.actions = null;
        };
        if ($rootScope.$$phase) {
            end();
        } else {
            $rootScope.$apply(end);
        }
        $document.off('click', closeMenu);
    };
    var openMenu = function (actions, x, y) {
        closeMenu();
        globalCommunicator.contextMenu.active = true;
        globalCommunicator.contextMenu.x = x;
        globalCommunicator.contextMenu.y = y;
        globalCommunicator.contextMenu.actions = actions;
        $document.on('click', closeMenu);
    };
    return {
        Interactable: Interactable,
        Point: Point,
        Actions: Actions,
        closeMenu: closeMenu,
        openMenu: openMenu
    };
});

context.directive('contextMenuEndpoint', function (Context, globalCommunicator) {
    return {
        restrict: 'E',
        templateUrl: '/static/partials/contextmenuendpoint.html',
        link: function ($scope, element, attrs) {
            $scope.gcomm = globalCommunicator;
            $scope.currentsub = null;
            $scope.click = function (action, e) {
                e.stopPropagation();
                if (!action.isEnabled()) return;
                if (action.run()) {
                    Context.closeMenu();
                }
            };
            $scope.mouseenter = function (action) {
                if ($scope.currentsub !== null) {
                    $scope.currentsub._showsubs = false;
                }
                action._showsubs = true;
                $scope.currentsub = action;
            };
        }
    };
});

context.directive('contextMenuItem', function (RecursionHelper, Context) {
    return {
        templateUrl: '/static/partials/contextmenuitem.html',
        scope: {
            action: '='
        },
        controller: function ($scope) {
            $scope.currentsub = null;
            $scope.click = function (action, e) {
                e.stopPropagation();
                if (!action.isEnabled()) return;
                if (action.run()) {
                    Context.closeMenu();
                }
            };
            $scope.mouseenter = function (action) {
                if ($scope.currentsub !== null) {
                    $scope.currentsub._showsubs = false;
                }
                action._showsubs = true;
                $scope.currentsub = action;
            };
        },
        compile: RecursionHelper.compile
    };
});<|MERGE_RESOLUTION|>--- conflicted
+++ resolved
@@ -1,14 +1,3 @@
-<<<<<<< HEAD
-var contextMenuData = []; // John can kill me for this later -- indeed
-var activeScope = null;
-
-var contextMenu = angular.module('angr.contextMenu', []);
-contextMenu.factory('ContextMenu', function ($document) {
-    var registerEntries = function (element, callback) {
-        element.on('contextmenu', function () {
-            //console.log('node');
-            contextMenuData.push(callback);
-=======
 var context = angular.module('angr.context', []);
 context.factory('Context', function ($document, $rootScope, globalCommunicator) {
     
@@ -85,7 +74,6 @@
                 e.stopPropagation();
                 e.preventDefault();
             }
->>>>>>> 54bfa47e
         });
         element.on('keydown', function (e) {
             if (thiser.handleKeyDown(e)) {
